import { Request, Response, NextFunction } from "express";
import jwt from "jsonwebtoken";
import { User } from "@models/user";
import { Types } from "mongoose"

/**
 * Extended Request interface that includes the `user` property.
 * This property stores the decoded information from the JWT.
 */
export interface AuthRequest extends Request {
  user?: { id: string, email: string };
}

<<<<<<< HEAD
/**
 * Middleware that verifies the validity of a JSON Web Token (JWT)
 * stored in the user's cookies. If the token is valid, the decoded
 * user information (id and email) is attached to `req.user` so it
 * can be accessed by subsequent middlewares or controllers.
 *
 * @param req - Express request object (extended as AuthRequest)
 * @param res - Express response object
 * @param next - Callback to pass control to the next middleware
 */
export const verifyToken = (req: AuthRequest, res: Response, next: NextFunction) => {
  try {
    // Retrieve the token from cookies (requires cookie-parser middleware)
    const token = req.cookies.token; // expected format: Bearer <token>
    
    // If no token is found, deny access with 401 Unauthorized
=======
export const verifyToken = async (req: AuthRequest, res: Response, next: NextFunction) => {
  try {
    const token = req.cookies.token;
    
>>>>>>> caa78a89
    if (!token) {
      return res.status(401).json({ message: "No token, authorization denied" });
    }

<<<<<<< HEAD
    // Verify and decode the token using the secret key from environment variables
    const decoded = jwt.verify(token, process.env.JWT_SECRET!) as { id: string; email: string };

    // Attach decoded user data to the request object for later use
    req.user = decoded;

    // Continue to the next middleware or route handler
    next();

  } catch (error) {
    // If the token is invalid or expired, return 403 Forbidden
=======
    const decoded = jwt.verify(token, process.env.JWT_SECRET!) as {
      id: string;
      email: string;
    };

    const user = await User.findById(decoded.id);
    if (!user) {
      return res.status(401).json({ message: "User not found" });
    }

    req.user = { id: (user._id as Types.ObjectId).toString(), email: user.email };

    next();
  } catch (error) {
>>>>>>> caa78a89
    res.status(403).json({ message: "Invalid or expired token" });
  }
};<|MERGE_RESOLUTION|>--- conflicted
+++ resolved
@@ -11,7 +11,6 @@
   user?: { id: string, email: string };
 }
 
-<<<<<<< HEAD
 /**
  * Middleware that verifies the validity of a JSON Web Token (JWT)
  * stored in the user's cookies. If the token is valid, the decoded
@@ -27,30 +26,10 @@
     // Retrieve the token from cookies (requires cookie-parser middleware)
     const token = req.cookies.token; // expected format: Bearer <token>
     
-    // If no token is found, deny access with 401 Unauthorized
-=======
-export const verifyToken = async (req: AuthRequest, res: Response, next: NextFunction) => {
-  try {
-    const token = req.cookies.token;
-    
->>>>>>> caa78a89
     if (!token) {
       return res.status(401).json({ message: "No token, authorization denied" });
     }
 
-<<<<<<< HEAD
-    // Verify and decode the token using the secret key from environment variables
-    const decoded = jwt.verify(token, process.env.JWT_SECRET!) as { id: string; email: string };
-
-    // Attach decoded user data to the request object for later use
-    req.user = decoded;
-
-    // Continue to the next middleware or route handler
-    next();
-
-  } catch (error) {
-    // If the token is invalid or expired, return 403 Forbidden
-=======
     const decoded = jwt.verify(token, process.env.JWT_SECRET!) as {
       id: string;
       email: string;
@@ -65,7 +44,6 @@
 
     next();
   } catch (error) {
->>>>>>> caa78a89
     res.status(403).json({ message: "Invalid or expired token" });
   }
 };