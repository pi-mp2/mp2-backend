/**
 * @fileoverview Authentication controller.
 * Handles user registration, login, and logout using JWT and secure password hashing.
 */

import { Request, Response } from "express";
import { User } from "@models/user";
import bcrypt from "bcrypt";
import jwt from "jsonwebtoken";
import { successResponse, errorResponse } from "@utils/responseHandler";

/**
 * Validates password strength to ensure minimum security requirements.
 *
 * @param {string} password - Password string to validate.
 * @returns {boolean} True if the password meets all strength requirements.
 *
 * @example
 * isStrongPassword("Abc@1234") // true
 */
const isStrongPassword = (password: string) =>
  /^(?=.*[A-Z])(?=.*[a-z])(?=.*\d)(?=.*[@$!%*?&]).{8,}$/.test(password);

/**
 * Registers a new user.
 * 
 * Validates required fields, checks password strength, ensures email uniqueness,
 * hashes the password and security answer, then saves the new user in MongoDB.
 * 
 * @async
 * @function register
 * @param {Request} req - Express request containing user data in body.
 * @param {Response} res - Express response object.
 * @returns {Promise<Response>} A JSON response with user details or error.
 * 
 * @example
 * POST /api/auth/register
 * {
 *   "firstName": "Jane",
 *   "lastName": "Doe",
 *   "age": 25,
 *   "email": "jane@example.com",
 *   "password": "Strong@123",
 *   "securityQuestion": "Your favorite movie?",
 *   "securityAnswer": "Inception"
 * }
 */
export async function register(req: Request, res: Response) {
  try {
    const 
    { firstName, 
      lastName, 
      age, 
      email, 
      password,
      securityQuestion,
      securityAnswer,
    } = req.body;

    if (
      !firstName || 
      !lastName || 
      !age || 
      !email || 
      !password ||
      !securityQuestion ||
      !securityAnswer
    ) {
      return errorResponse(res, 400, "All fields are required");
    }

    // Validate password strength
    if (!isStrongPassword(password)) {
      return errorResponse(
        res,
        400,
        "Password too weak. Must include upper/lowercase, number, and symbol (min 8 chars)"
      );
    }

    // Check if email is already registered
    const existingUser = await User.findOne({ email });
    if (existingUser) {
      return errorResponse(res, 400, "Email is already registered");
    }

    // Hash password and security answer
    const hashedPassword = await bcrypt.hash(password, 10);
    const hashedAnswer = await bcrypt.hash(securityAnswer, 10);

    const newUser = new User({
      firstName,
      lastName,
      age,
      email,
      password: hashedPassword,
      securityQuestion,
      securityAnswer: hashedAnswer,
    });

    await newUser.save();

    return successResponse(
      res,
      "✅ User registered successfully",
      {
        id: newUser._id,
        firstName: newUser.firstName,
        lastName: newUser.lastName,
        email: newUser.email,
        securityQuestion: newUser.securityQuestion,
      },
      201
    );
  } catch (error: any) {
    console.error(error);
    return errorResponse(res, 500, "Server error", error.message);
  }
}

/**
 * Logs in a user.
 * 
 * Authenticates the user by verifying credentials, comparing password hashes,
 * and issuing a signed JWT token stored as an HTTP-only cookie.
 * 
 * @async
 * @function login
 * @param {Request} req - Express request containing email and password.
 * @param {Response} res - Express response object.
 * @returns {Promise<Response>} A JSON response with JWT token and user info.
 * 
 * @example
 * POST /api/auth/login
 * {
 *   "email": "jane@example.com",
 *   "password": "Strong@123"
 * }
 */
export const login = async (req: Request, res: Response) => {
  try {
    const { email, password } = req.body;

    const user = await User.findOne({ email });
    if (!user) return errorResponse(res, 400, "Invalid credentials");

    const isMatch = await bcrypt.compare(password, user.password);
    if (!isMatch) return errorResponse(res, 401, "Invalid credentials");

    const token = jwt.sign(
      { id: user._id, email: user.email, tokenVersion: user.tokenVersion },
      process.env.JWT_SECRET!,
      { expiresIn: "7d" }
    );

    res.cookie("token", token, {
      httpOnly: true,
      secure: process.env.NODE_ENV === "production",
<<<<<<< HEAD
      sameSite: "strict",
      maxAge: 7 * 24 * 60 * 60 * 1000, // 7 days
=======
      sameSite: process.env.NODE_ENV === "production" ? "none" : "lax",
      maxAge: 7 * 24 * 60 * 60 * 1000,
      path: "/",
>>>>>>> caa78a89
    });

    return successResponse(res, "✅ Login successful", {
      id: user._id,
      firstName: user.firstName,
      lastName: user.lastName,
      email: user.email,
      token,
    });
  } catch (error: any) {
    return errorResponse(res, 500, "Server error", error.message);
  }
};

<<<<<<< HEAD
/**
 * Logs out the user by clearing the authentication cookie.
 * 
 * @async
 * @function logout
 * @param {Request} _req - Express request object (unused).
 * @param {Response} res - Express response object.
 * @returns {Promise<Response>} Confirmation message.
 * 
 * @example
 * POST /api/auth/logout
 * // -> { "message": "✅ Logged out successfully" }
 */
export const logout = async (_req: Request, res: Response) => {
  res.clearCookie("token");
  return successResponse(res, "✅ Logged out successfully");
=======
// POST /api/auth/logout
export const logout = async (req: Request, res: Response) => {
  try {
    const token = req.cookies.token;
    if (token) {
      const decoded: any = jwt.verify(token, process.env.JWT_SECRET!);
      await User.findByIdAndUpdate(decoded.id, { $inc: { tokenVersion: 1 } });
    }

    res.clearCookie("token", {
      httpOnly: true,
      sameSite: process.env.NODE_ENV === "production" ? "none" : "lax",
      secure: process.env.NODE_ENV === "production",
      path: "/",
    });

    return successResponse(res, "✅ Logged out successfully");
  } catch (error: any) {
    return errorResponse(res, 500, "Server error", error.message);
  }
>>>>>>> caa78a89
};<|MERGE_RESOLUTION|>--- conflicted
+++ resolved
@@ -156,14 +156,9 @@
     res.cookie("token", token, {
       httpOnly: true,
       secure: process.env.NODE_ENV === "production",
-<<<<<<< HEAD
-      sameSite: "strict",
-      maxAge: 7 * 24 * 60 * 60 * 1000, // 7 days
-=======
       sameSite: process.env.NODE_ENV === "production" ? "none" : "lax",
       maxAge: 7 * 24 * 60 * 60 * 1000,
       path: "/",
->>>>>>> caa78a89
     });
 
     return successResponse(res, "✅ Login successful", {
@@ -178,24 +173,6 @@
   }
 };
 
-<<<<<<< HEAD
-/**
- * Logs out the user by clearing the authentication cookie.
- * 
- * @async
- * @function logout
- * @param {Request} _req - Express request object (unused).
- * @param {Response} res - Express response object.
- * @returns {Promise<Response>} Confirmation message.
- * 
- * @example
- * POST /api/auth/logout
- * // -> { "message": "✅ Logged out successfully" }
- */
-export const logout = async (_req: Request, res: Response) => {
-  res.clearCookie("token");
-  return successResponse(res, "✅ Logged out successfully");
-=======
 // POST /api/auth/logout
 export const logout = async (req: Request, res: Response) => {
   try {
@@ -216,5 +193,4 @@
   } catch (error: any) {
     return errorResponse(res, 500, "Server error", error.message);
   }
->>>>>>> caa78a89
 };