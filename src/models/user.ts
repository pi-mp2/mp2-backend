--- conflicted
+++ resolved
@@ -101,10 +101,6 @@
   return bcrypt.compare(candidate, this.password);
 };
 
-<<<<<<< HEAD
-userSchema.methods.compareSecurityAnswer = async function (candidate: string) {
-  return await bcrypt.compare(candidate, this.securityAnswer);
-=======
 /**
  * Compares a plain-text security answer with the hashed stored answer.
  * @param candidate - The security answer entered by the user.
@@ -112,7 +108,6 @@
  */
 userSchema.methods.compareSecurityAnswer = function (candidate: string) {
   return bcrypt.compare(candidate, this.securityAnswer);
->>>>>>> 56aa15bb
 };
 
 /**
