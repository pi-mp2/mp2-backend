import express, { Request, Response } from "express";
import dotenv from "dotenv";
import cookieParser from "cookie-parser";
import cors from "cors";
import { connectDB } from "@config/db";

import authRoutes from "./routes/authRoutes";
import userRoutes from "./routes/userRoutes";
import movieRoutes from "./routes/movieRoutes";
import pexelsRoutes from "./routes/pexelsRoutes";
import favoriteRoutes from "./routes/favoriteRoutes";

dotenv.config();

const PORT = process.env.PORT || 4000;

<<<<<<< HEAD
/**
 * @file server.ts
 * @description Main entry point of the backend server.  
 * Sets up Express, connects to the database, applies security middlewares,
 * and registers all API routes for authentication, users, movies, favorites, and external services.
 */


/**
 * Parses incoming JSON requests.
 * Enables cookies for authentication.
 * Adds security headers via Helmet.
 */
=======
const app = express();

// ✅ Middlewares básicos
>>>>>>> caa78a89
app.use(express.json());
app.use(cookieParser());

<<<<<<< HEAD
/**
 * Allowed origins for CORS.
 * Includes both local and production environments.
 */
const allowedOrigins: string[] = [
  process.env.CLIENT_URL || "https://mp2-frontend.vercel.app", // Production frontend
  "http://localhost:5173", // Local development
].filter(Boolean) as string[]; // Removes falsy values

/**
 * Enables Cross-Origin Resource Sharing (CORS)
 * with credentials support (for cookies / JWT-based auth).
 */
app.use(
  cors({
    origin: allowedOrigins,
=======
// ✅ Configuración CORS segura y funcional
const allowedOrigins = [
  process.env.CLIENT_URL || "https://mp2-frontend.vercel.app",
  "http://localhost:5173",
];

app.use(
  cors({
    origin: (origin, callback) => {
      if (!origin || allowedOrigins.includes(origin)) {
        callback(null, true);
      } else {
        callback(new Error("Not allowed by CORS"));
      }
    },
>>>>>>> caa78a89
    credentials: true,
  })
);

<<<<<<< HEAD

/**
 * Main API route registration.
 * Each module handles a specific resource or feature domain.
 */
=======
// ✅ Rutas
>>>>>>> caa78a89
app.use("/api/auth", authRoutes);
app.use("/api/users", userRoutes);
app.use("/api/movies", movieRoutes);
app.use("/api/pexels", pexelsRoutes);
app.use("/api/favorites", favoriteRoutes);

<<<<<<< HEAD
/**
 * Default root route — used as a simple health check.
 * @route GET /
 */
app.get("/", (req: Request, res: Response) => {
  res.json({ message: "API is running 🚀" });
});


/**
 * Connects to the MongoDB database and starts the Express server.
 * Logs the local server URL once successfully running.
 */
=======
// Conectar a la base de datos y levantar el servidor
>>>>>>> caa78a89
connectDB().then(() => {
  app.listen(PORT, () => {
    console.log(`✅ Server running on port ${PORT}`);
  });
}).catch((err) => {
  console.error("❌ Error connecting to database:", err);
});

export default app;<|MERGE_RESOLUTION|>--- conflicted
+++ resolved
@@ -14,46 +14,12 @@
 
 const PORT = process.env.PORT || 4000;
 
-<<<<<<< HEAD
-/**
- * @file server.ts
- * @description Main entry point of the backend server.  
- * Sets up Express, connects to the database, applies security middlewares,
- * and registers all API routes for authentication, users, movies, favorites, and external services.
- */
-
-
-/**
- * Parses incoming JSON requests.
- * Enables cookies for authentication.
- * Adds security headers via Helmet.
- */
-=======
 const app = express();
 
 // ✅ Middlewares básicos
->>>>>>> caa78a89
 app.use(express.json());
 app.use(cookieParser());
 
-<<<<<<< HEAD
-/**
- * Allowed origins for CORS.
- * Includes both local and production environments.
- */
-const allowedOrigins: string[] = [
-  process.env.CLIENT_URL || "https://mp2-frontend.vercel.app", // Production frontend
-  "http://localhost:5173", // Local development
-].filter(Boolean) as string[]; // Removes falsy values
-
-/**
- * Enables Cross-Origin Resource Sharing (CORS)
- * with credentials support (for cookies / JWT-based auth).
- */
-app.use(
-  cors({
-    origin: allowedOrigins,
-=======
 // ✅ Configuración CORS segura y funcional
 const allowedOrigins = [
   process.env.CLIENT_URL || "https://mp2-frontend.vercel.app",
@@ -69,43 +35,18 @@
         callback(new Error("Not allowed by CORS"));
       }
     },
->>>>>>> caa78a89
     credentials: true,
   })
 );
 
-<<<<<<< HEAD
-
-/**
- * Main API route registration.
- * Each module handles a specific resource or feature domain.
- */
-=======
 // ✅ Rutas
->>>>>>> caa78a89
 app.use("/api/auth", authRoutes);
 app.use("/api/users", userRoutes);
 app.use("/api/movies", movieRoutes);
 app.use("/api/pexels", pexelsRoutes);
 app.use("/api/favorites", favoriteRoutes);
 
-<<<<<<< HEAD
-/**
- * Default root route — used as a simple health check.
- * @route GET /
- */
-app.get("/", (req: Request, res: Response) => {
-  res.json({ message: "API is running 🚀" });
-});
-
-
-/**
- * Connects to the MongoDB database and starts the Express server.
- * Logs the local server URL once successfully running.
- */
-=======
 // Conectar a la base de datos y levantar el servidor
->>>>>>> caa78a89
 connectDB().then(() => {
   app.listen(PORT, () => {
     console.log(`✅ Server running on port ${PORT}`);
